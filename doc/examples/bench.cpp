/*
* (C) 2009 Jack Lloyd
*
* Distributed under the terms of the Botan license
*/

#include <botan/benchmark.h>
#include <botan/init.h>
#include <botan/auto_rng.h>
#include <botan/libstate.h>

using namespace Botan;

#include <iostream>

namespace {

const std::string algos[] = {
   "AES-128",
   "AES-192",
   "AES-256",
   "Blowfish",
   "CAST-128",
   "CAST-256",
   "DES",
   "DESX",
   "TripleDES",
   "GOST",
   "IDEA",
   "KASUMI",
   "Lion(SHA-256,Turing,8192)",
   "Luby-Rackoff(SHA-512)",
   "MARS",
   "MISTY1",
   "Noekeon",
   "RC2",
   "RC5(12)",
   "RC5(16)",
   "RC6",
   "SAFER-SK(10)",
   "SEED",
   "Serpent",
   "Skipjack",
   "Square",
   "TEA",
   "Twofish",
   "XTEA",
   "Adler32",
   "CRC32",
   "FORK-256",
   "GOST-34.11",
   "HAS-160",
   "MD2",
   "MD4",
   "MD5",
   "RIPEMD-128",
   "RIPEMD-160",
   "SHA-160",
   "SHA-256",
   "SHA-384",
   "SHA-512",
   "Skein-512",
   "Tiger",
   "Whirlpool",
   "CMAC(AES-128)",
   "HMAC(SHA-1)",
   "X9.19-MAC",
   "",
};

int main()
   {
   LibraryInitializer init;

   u32bit milliseconds = 1000;
   AutoSeeded_RNG rng;

   Algorithm_Factory& af = global_state().algorithm_factory();

   for(u32bit i = 0; algos[i] != ""; ++i)
      {
      std::string algo = algos[i];

<<<<<<< HEAD
}

int main(int argc, char* argv[])
   {
   LibraryInitializer init;
=======
      std::map<std::string, double> speeds =
         algorithm_benchmark(algos[i], milliseconds, rng, af);
>>>>>>> 3c15bd25

      std::cout << algo << ":";

      for(std::map<std::string, double>::const_iterator i = speeds.begin();
          i != speeds.end(); ++i)
         {
         std::cout << " " << i->second << " [" << i->first << "]";
         }
      std::cout << "\n";
      }
   }<|MERGE_RESOLUTION|>--- conflicted
+++ resolved
@@ -81,16 +81,8 @@
       {
       std::string algo = algos[i];
 
-<<<<<<< HEAD
-}
-
-int main(int argc, char* argv[])
-   {
-   LibraryInitializer init;
-=======
       std::map<std::string, double> speeds =
          algorithm_benchmark(algos[i], milliseconds, rng, af);
->>>>>>> 3c15bd25
 
       std::cout << algo << ":";
 
