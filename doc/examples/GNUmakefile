--- conflicted
+++ resolved
@@ -1,15 +1,9 @@
 
 BOTAN_CONFIG = botan-config
 
-<<<<<<< HEAD
-CXX       = g++
-CFLAGS    = -O2 -ansi -W -Wall -I../../build/include
-LIBS      = -L../.. -lbotan-1.10
-=======
 CXX       = g++-4.5-20091112
 CFLAGS    = -O2 -ansi -std=c++0x -W -Wall -I../../build/include
-LIBS      = -L../.. -lbotan
->>>>>>> 1a28f7ef
+LIBS      = -L../.. -lbotan-1.10
 
 SRCS=$(wildcard *.cpp)
 
