--- conflicted
+++ resolved
@@ -19,8 +19,6 @@
 
 namespace Botan {
 
-class Mutex;
-
 /*
 * Global State Container Base
 */
@@ -40,12 +38,11 @@
       */
       Algorithm_Factory& algorithm_factory();
 
-<<<<<<< HEAD
       /**
       * @param name the name of the allocator
       * @return allocator matching this name, or NULL
       */
-      Allocator* get_allocator(const std::string& name = "") const;
+      Allocator* get_allocator(const std::string& name = "");
 
       /**
       * Add a new allocator to the list of available ones
@@ -58,11 +55,6 @@
       * @param name the name of the allocator to use as the default
       */
       void set_default_allocator(const std::string& name);
-=======
-      Allocator* get_allocator(const std::string& = "");
-      void add_allocator(Allocator*);
-      void set_default_allocator(const std::string&);
->>>>>>> 9b82bb5a
 
       /**
       * Get a parameter value as std::string.
@@ -81,12 +73,8 @@
       * @result true if the parameters value is set,
       * false otherwise
       */
-<<<<<<< HEAD
       bool is_set(const std::string& section,
-                  const std::string& key) const;
-=======
-      bool is_set(const std::string& section, const std::string& key);
->>>>>>> 9b82bb5a
+                  const std::string& key);
 
       /**
       * Set a configuration parameter.
@@ -129,29 +117,14 @@
       * @param alias the alias to resolve.
       * @return what the alias stands for
       */
-<<<<<<< HEAD
-      std::string deref_alias(const std::string& alias) const;
-
-      /**
-      * @return a newly created Mutex (free with delete)
-      */
-      Mutex* get_mutex() const;
-=======
       std::string deref_alias(const std::string&);
->>>>>>> 9b82bb5a
    private:
       void load_default_config();
 
       std::mutex config_lock;
       std::map<std::string, std::string> config;
-<<<<<<< HEAD
-      Mutex* config_lock;
-
-      Mutex* allocator_lock;
-=======
 
       std::mutex allocator_lock;
->>>>>>> 9b82bb5a
       std::map<std::string, Allocator*> alloc_factory;
       mutable Allocator* cached_default_allocator;
       std::vector<Allocator*> allocators;
