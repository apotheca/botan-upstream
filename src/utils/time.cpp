/**
* Time Functions
* (C) 1999-2009 Jack Lloyd
*
* Distributed under the terms of the Botan license
*/

#include <botan/time.h>
#include <botan/exceptn.h>
#include <ctime>

#if defined(BOTAN_TARGET_OS_HAS_WIN32_GET_SYSTEMTIME)
  #include <windows.h>
#endif

#if defined(BOTAN_TARGET_OS_HAS_GETTIMEOFDAY)
  #include <sys/time.h>
#endif

#if defined(BOTAN_TARGET_OS_HAS_CLOCK_GETTIME)

  #ifndef _POSIX_C_SOURCE
    #define _POSIX_C_SOURCE 199309
  #endif

  #include <time.h>

  #ifndef CLOCK_REALTIME
    #define CLOCK_REALTIME 0
  #endif

#endif

namespace Botan {

namespace {

/**
* Combine a two time values into a single one
*/
u64bit combine_timers(u32bit seconds, u32bit parts, u32bit parts_hz)
   {
   static const u64bit NANOSECONDS_UNITS = 1000000000;

   u64bit res = seconds * NANOSECONDS_UNITS;
   res += parts * (NANOSECONDS_UNITS / parts_hz);
   return res;
   }

std::tm do_gmtime(time_t time_val)
<<<<<<< HEAD
=======
   {
   std::tm tm;

#if defined(BOTAN_TARGET_OS_HAS_GMTIME_S)
   gmtime_s(&tm, &time_val); // Windows
#elif defined(BOTAN_TARGET_OS_HAS_GMTIME_R)
   gmtime_r(&time_val, &tm); // Unix/SUSv2
#else
   std::tm* tm_p = std::gmtime(&time_val);
   if (tm_p == 0)
      throw Encoding_Error("time_t_to_tm could not convert");
   tm = *tm_p;
#endif

   return tm;
   }

}

/**
* Get the system clock
*/
u64bit system_time()
>>>>>>> 986ca995
   {
   // Race condition: std::gmtime is not assured thread safe,
   // and C++ does not include gmtime_r. Use a mutex here?

   std::tm* tm_p = std::gmtime(&time_val);
   if (tm_p == 0)
      throw Encoding_Error("calendar_value could not convert with gmtime");
   return *tm_p;
   }

}

/*
* Convert a time_point to a calendar_point
*/
calendar_point calendar_value(
   const std::chrono::system_clock::time_point& time_point)
   {
   std::tm tm = do_gmtime(std::chrono::system_clock::to_time_t(time_point));

<<<<<<< HEAD
<<<<<<< variant A
   std::tm tm;

#if defined(BOTAN_TARGET_OS_HAS_GMTIME_S)
   gmtime_s(&tm, &time_val); // Windows
#elif defined(BOTAN_TARGET_OS_HAS_GMTIME_R)
   gmtime_r(&time_val, &tm); // Unix/SUSv2
#else
   std::tm* tm_p = std::gmtime(&time_val);
   if (tm_p == 0)
      throw Encoding_Error("time_t_to_tm could not convert");
   tm = *tm_p;
#endif

   return tm;
>>>>>>> variant B
   return calendar_point(tm.tm_year + 1900,
                         tm.tm_mon + 1,
                         tm.tm_mday,
                         tm.tm_hour,
                         tm.tm_min,
                         tm.tm_sec);
####### Ancestor
   std::tm* tm_p = std::gmtime(&time_val);
   if (tm_p == 0)
      throw Encoding_Error("time_t_to_tm could not convert");
   return (*tm_p);
======= end
=======
   return do_gmtime(time_val);
>>>>>>> 986ca995
   }

u64bit get_nanoseconds_clock()
   {
#if defined(BOTAN_TARGET_OS_HAS_CLOCK_GETTIME)
   struct ::timespec tv;
   ::clock_gettime(CLOCK_REALTIME, &tv);
   return combine_timers(tv.tv_sec, tv.tv_nsec, 1000000000);

#elif defined(BOTAN_TARGET_OS_HAS_GETTIMEOFDAY)
   struct ::timeval tv;
   ::gettimeofday(&tv, 0);
   return combine_timers(tv.tv_sec, tv.tv_usec, 1000000);

#elif defined(BOTAN_TARGET_OS_HAS_WIN32_GET_SYSTEMTIME)

   // Returns time since January 1, 1601 in 100-ns increments
   ::FILETIME tv;
   ::GetSystemTimeAsFileTime(&tv);
   u64bit tstamp = (static_cast<u64bit>(tv.dwHighDateTime) << 32) |
                   tv.dwLowDateTime;

   return (tstamp * 100); // Scale to 1 nanosecond units

#else
   return combine_timers(std::time(0), std::clock(), CLOCKS_PER_SEC);

#endif
   }

}<|MERGE_RESOLUTION|>--- conflicted
+++ resolved
@@ -48,8 +48,6 @@
    }
 
 std::tm do_gmtime(time_t time_val)
-<<<<<<< HEAD
-=======
    {
    std::tm tm;
 
@@ -69,23 +67,6 @@
 
 }
 
-/**
-* Get the system clock
-*/
-u64bit system_time()
->>>>>>> 986ca995
-   {
-   // Race condition: std::gmtime is not assured thread safe,
-   // and C++ does not include gmtime_r. Use a mutex here?
-
-   std::tm* tm_p = std::gmtime(&time_val);
-   if (tm_p == 0)
-      throw Encoding_Error("calendar_value could not convert with gmtime");
-   return *tm_p;
-   }
-
-}
-
 /*
 * Convert a time_point to a calendar_point
 */
@@ -94,38 +75,14 @@
    {
    std::tm tm = do_gmtime(std::chrono::system_clock::to_time_t(time_point));
 
-<<<<<<< HEAD
-<<<<<<< variant A
-   std::tm tm;
+   std::tm tm = do_gmtime(time_val);
 
-#if defined(BOTAN_TARGET_OS_HAS_GMTIME_S)
-   gmtime_s(&tm, &time_val); // Windows
-#elif defined(BOTAN_TARGET_OS_HAS_GMTIME_R)
-   gmtime_r(&time_val, &tm); // Unix/SUSv2
-#else
-   std::tm* tm_p = std::gmtime(&time_val);
-   if (tm_p == 0)
-      throw Encoding_Error("time_t_to_tm could not convert");
-   tm = *tm_p;
-#endif
-
-   return tm;
->>>>>>> variant B
    return calendar_point(tm.tm_year + 1900,
                          tm.tm_mon + 1,
                          tm.tm_mday,
                          tm.tm_hour,
                          tm.tm_min,
                          tm.tm_sec);
-####### Ancestor
-   std::tm* tm_p = std::gmtime(&time_val);
-   if (tm_p == 0)
-      throw Encoding_Error("time_t_to_tm could not convert");
-   return (*tm_p);
-======= end
-=======
-   return do_gmtime(time_val);
->>>>>>> 986ca995
    }
 
 u64bit get_nanoseconds_clock()
