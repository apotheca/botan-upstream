define SSL_TLS

<<<<<<< HEAD
<comment>
The SSL/TLS code is complex, new, and not yet reviewed, there may be
serious bugs or security issues.
</comment>

uses_tr1 yes

=======
>>>>>>> 1a28f7ef
<header:public>
tls_client.h
tls_connection.h
tls_exceptn.h
tls_magic.h
tls_policy.h
tls_record.h
tls_server.h
tls_session_key.h
tls_suites.h
</header:public>

<header:internal>
tls_alerts.h
tls_handshake_hash.h
tls_messages.h
tls_reader.h
tls_state.h
</header:internal>

<source>
c_kex.cpp
cert_req.cpp
cert_ver.cpp
finished.cpp
tls_handshake_hash.cpp
hello.cpp
rec_read.cpp
rec_wri.cpp
s_kex.cpp
tls_client.cpp
tls_policy.cpp
tls_server.cpp
tls_session_key.cpp
tls_state.cpp
tls_suites.cpp
</source>

<requires>
aes
arc4
asn1
des
dh
dsa
eme_pkcs
emsa3
filters
hmac
md5
prf_ssl3
prf_tls
rng
rsa
sha1
ssl3mac
x509cert
</requires><|MERGE_RESOLUTION|>--- conflicted
+++ resolved
@@ -1,15 +1,10 @@
 define SSL_TLS
 
-<<<<<<< HEAD
 <comment>
 The SSL/TLS code is complex, new, and not yet reviewed, there may be
 serious bugs or security issues.
 </comment>
 
-uses_tr1 yes
-
-=======
->>>>>>> 1a28f7ef
 <header:public>
 tls_client.h
 tls_connection.h
